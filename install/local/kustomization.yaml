--- conflicted
+++ resolved
@@ -28,7 +28,6 @@
     options:
       disableNameSuffixHash: true
     literals: []
-<<<<<<< HEAD
 
   - name: file-manager-config
     namespace: file-manager-system
@@ -44,7 +43,6 @@
       disableNameSuffixHash: true
     literals: [ ]
 
-=======
   - name: rover-server-env
     behavior: merge
     options:
@@ -53,7 +51,6 @@
       - LOG_LEVEL=info
       - SECURITY_TRUSTEDISSUERS=""
       - SECURITY_LMS_BASEPATH=""
->>>>>>> a722062a
 patches:
   - target:
       kind: Deployment
