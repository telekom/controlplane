--- conflicted
+++ resolved
@@ -125,29 +125,16 @@
 	go.yaml.in/yaml/v2 v2.4.3 // indirect
 	go.yaml.in/yaml/v3 v3.0.4 // indirect
 	golang.org/x/arch v0.4.0 // indirect
-<<<<<<< HEAD
-	golang.org/x/crypto v0.43.0 // indirect
+	golang.org/x/crypto v0.45.0 // indirect
 	golang.org/x/exp v0.0.0-20240719175910-8a7402abbf56 // indirect
 	golang.org/x/mod v0.30.0 // indirect
-	golang.org/x/net v0.46.0 // indirect
+	golang.org/x/net v0.47.0 // indirect
 	golang.org/x/oauth2 v0.33.0 // indirect
-	golang.org/x/sync v0.18.0 // indirect
-	golang.org/x/sys v0.37.0 // indirect
-	golang.org/x/term v0.36.0 // indirect
-	golang.org/x/text v0.31.0 // indirect
-	golang.org/x/time v0.14.0 // indirect
-=======
-	golang.org/x/crypto v0.45.0 // indirect
-	golang.org/x/exp v0.0.0-20240719175910-8a7402abbf56 // indirect
-	golang.org/x/mod v0.29.0 // indirect
-	golang.org/x/net v0.47.0 // indirect
-	golang.org/x/oauth2 v0.32.0 // indirect
 	golang.org/x/sync v0.18.0 // indirect
 	golang.org/x/sys v0.38.0 // indirect
 	golang.org/x/term v0.37.0 // indirect
 	golang.org/x/text v0.31.0 // indirect
-	golang.org/x/time v0.9.0 // indirect
->>>>>>> 021456eb
+	golang.org/x/time v0.14.0 // indirect
 	golang.org/x/tools v0.38.0 // indirect
 	gomodules.xyz/jsonpatch/v2 v2.4.0 // indirect
 	google.golang.org/protobuf v1.36.10 // indirect
