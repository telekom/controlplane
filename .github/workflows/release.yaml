# Copyright 2025 Deutsche Telekom IT GmbH
#
# SPDX-License-Identifier: Apache-2.0

name: Release
on:
  workflow_dispatch:

permissions:
  packages: write # to be able to publish packages
  contents: write # to be able to publish a GitHub release
  issues: write # to be able to comment on released issues
  pull-requests: write # to be able to comment on released pull requests
  id-token: write # to enable use of OIDC for npm provenance

jobs:
  release:
    runs-on: ubuntu-latest
    steps:
      - name: 'Generate token'
        id: generate_token
        uses: tibdex/github-app-token@v2
        with:
          app_id: ${{ secrets.BOT_APP_ID }}
          private_key: ${{ secrets.BOT_PRIVATE_KEY }}
      - name: Checkout
        uses: actions/checkout@v5
        with:
          fetch-depth: 0
          token: ${{ steps.generate_token.outputs.token }}
      - name: Set up Go
        uses: actions/setup-go@v6
        with:
          go-version: stable
      - uses: actions/cache@v4
        with:
          path: |
            ~/.cache/go-build
            ~/go/pkg/mod
          key: ${{ runner.os }}-go-${{ hashFiles('**/go.sum') }}
<<<<<<< HEAD
      - uses: sigstore/cosign-installer@v3.10.0
      - uses: anchore/sbom-action/download-syft@v0.20.5
=======
      - uses: sigstore/cosign-installer@v3.9.2
      - uses: anchore/sbom-action/download-syft@v0.20.6
>>>>>>> ecda89a2
      - name: Install GoReleaser
        uses: goreleaser/goreleaser-action@v6
        with:
          install-only: true
      - name: Run Semantic Release
        id: semantic_release
        uses: cycjimmy/semantic-release-action@v5
        with:
          extra_plugins: |
            @semantic-release/changelog
            @semantic-release/exec
            @semantic-release/git
        env:
          GITHUB_TOKEN: ${{ steps.generate_token.outputs.token }}
      - name: Run GoReleaser
        if: steps.semantic_release.outputs.new_release_published == 'true'
        uses: goreleaser/goreleaser-action@v6
        with:
          args: release --release-notes /tmp/release-notes.md --clean
        env:
          GITHUB_TOKEN: ${{ secrets.GITHUB_TOKEN }}<|MERGE_RESOLUTION|>--- conflicted
+++ resolved
@@ -38,13 +38,8 @@
             ~/.cache/go-build
             ~/go/pkg/mod
           key: ${{ runner.os }}-go-${{ hashFiles('**/go.sum') }}
-<<<<<<< HEAD
       - uses: sigstore/cosign-installer@v3.10.0
-      - uses: anchore/sbom-action/download-syft@v0.20.5
-=======
-      - uses: sigstore/cosign-installer@v3.9.2
       - uses: anchore/sbom-action/download-syft@v0.20.6
->>>>>>> ecda89a2
       - name: Install GoReleaser
         uses: goreleaser/goreleaser-action@v6
         with:
