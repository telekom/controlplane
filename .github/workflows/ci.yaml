# Copyright 2025 Deutsche Telekom IT GmbH
#
# SPDX-License-Identifier: Apache-2.0

name: Run CI

on:
  workflow_dispatch:
  push:
    branches:
      - "main"
    tags:
      - 'v*'
  pull_request:
  schedule:
    - cron: '0 0 * * *'  # Runs every day at midnight UTC

permissions:
  contents: read
  pull-requests: write
  checks: write
  security-events: write
  packages: write
  actions: read

concurrency:
  group: ci-${{ github.ref }}
  cancel-in-progress: true

jobs: 
  prepare:
    name: detect modules
    runs-on: ubuntu-latest
    outputs:
      modules: ${{ steps.detect-changes.outputs.modules }}
    steps:
      - name: Checkout
        uses: actions/checkout@v5 # pin@v2.0.0
        with:
          fetch-depth: 0
      - name: Detect Changes
        id: detect-changes
        continue-on-error: true
        uses: ron96G/monutil@v1.3.0
        with:
          base-commit: ${{ github.event_name == 'pull_request' && github.event.pull_request.base.sha || github.event_name == 'push' && github.event.before }}
          head-commit: ${{ github.event_name == 'pull_request' && github.event.pull_request.head.sha || github.event_name == 'push' && github.sha }}

  common:
    name: Common
    uses: ./.github/workflows/reusable-go-ci.yaml
    with:
      name: common
      module: common
      run_check_generated_files: false
      run_build_image: false

  common-server:
    name: Common Server
    uses: ./.github/workflows/reusable-go-ci.yaml
    with:
      name: common-server
      module: common-server
      run_check_generated_files: false
      ko_build_path: "cmd/server/server.go"
      
  common-server-helm:
    name: Common Server Helm Chart
    needs: common-server
    if: startsWith(github.ref, 'refs/tags/v')
    uses: ./.github/workflows/helm-release.yaml
    with: 
      chart_path: 'common-server/helm'

  secret-manager:
    name: Secret Manager
    uses: ./.github/workflows/reusable-go-ci.yaml
    with:
      name: secret-manager
      module: secret-manager
      run_check_generated_files: false
      ko_build_path: "cmd/server/server.go"

  approval:
    name: Approval
    uses: ./.github/workflows/reusable-go-ci.yaml
    with:
      name: approval
      module: approval
      run_check_generated_files: true
      ko_build_path: "cmd/main.go"

  file-manager:
    name: File Manager
    uses: ./.github/workflows/reusable-go-ci.yaml
    with:
      name: file-manager
      module: file-manager
      run_check_generated_files: false
      ko_build_path: "cmd/server/server.go"

  gateway:
    name: Gateway
    uses: ./.github/workflows/reusable-go-ci.yaml
    with:
      name: gateway
      module: gateway
      run_check_generated_files: true
      ko_build_path: "cmd/main.go"

  identity:
    name: Identity
    uses: ./.github/workflows/reusable-go-ci.yaml
    with:
      name: identity
      module: identity
      run_check_generated_files: true
      ko_build_path: "cmd/main.go"

  organization:
    name: Organization
    uses: ./.github/workflows/reusable-go-ci.yaml
    with:
      name: organization
      module: organization
      run_check_generated_files: true
      ko_build_path: "cmd/main.go"

  admin:
    name: Admin
    uses: ./.github/workflows/reusable-go-ci.yaml
    with:
      name: admin
      module: admin
      run_check_generated_files: true
      ko_build_path: "cmd/main.go"

  application:
    name: Application
    uses: ./.github/workflows/reusable-go-ci.yaml
    with:
      name: application
      module: application
      run_check_generated_files: true
      ko_build_path: "cmd/main.go"

  api:
    name: Api
    uses: ./.github/workflows/reusable-go-ci.yaml
    with:
      name: api
      module: api
      run_check_generated_files: true
      ko_build_path: "cmd/main.go"

  rover:
    name: Rover
    uses: ./.github/workflows/reusable-go-ci.yaml
    with:
      name: rover
      module: rover
      run_check_generated_files: true
      ko_build_path: "cmd/main.go"

  rover-server:
    name: Rover-Server
    uses: ./.github/workflows/reusable-go-ci.yaml
    with:
      name: rover-server
      module: rover-server
      run_check_generated_files: false
      allow_tests_failure: true
      ko_build_path: "cmd/main.go"

  rover-ctl:
    name: Rover-CTL
    uses: ./.github/workflows/reusable-go-ci.yaml
    with:
      name: rover-ctl
      module: rover-ctl
      run_check_generated_files: false
      ko_build_path: "main.go"

<<<<<<< HEAD
  snapshotter:
    name: Snapshotter
    uses: ./.github/workflows/reusable-go-ci.yaml
    with:
      name: tools-snapshotter
      module: tools/snapshotter
      run_check_generated_files: false
      run_lint: false
      ko_build_path: "main.go"
=======
  notification:
    name: Notification
    uses: ./.github/workflows/reusable-go-ci.yaml
    with:
      module: notification
      run_check_generated_files: true
      ko_build_path: "cmd/main.go"
>>>>>>> 1b5b2304
<|MERGE_RESOLUTION|>--- conflicted
+++ resolved
@@ -181,7 +181,6 @@
       run_check_generated_files: false
       ko_build_path: "main.go"
 
-<<<<<<< HEAD
   snapshotter:
     name: Snapshotter
     uses: ./.github/workflows/reusable-go-ci.yaml
@@ -191,12 +190,11 @@
       run_check_generated_files: false
       run_lint: false
       ko_build_path: "main.go"
-=======
+
   notification:
     name: Notification
     uses: ./.github/workflows/reusable-go-ci.yaml
     with:
       module: notification
       run_check_generated_files: true
-      ko_build_path: "cmd/main.go"
->>>>>>> 1b5b2304
+      ko_build_path: "cmd/main.go"