// Copyright 2025 Deutsche Telekom IT GmbH
//
// SPDX-License-Identifier: Apache-2.0

package mutator

import (
	"cmp"
	"context"
	"fmt"
<<<<<<< HEAD
	"sort"
=======
>>>>>>> 9706737b
	"strings"
	"time"

	"github.com/go-logr/logr"
	"github.com/telekom/controlplane/organization/internal/index"
	"k8s.io/apimachinery/pkg/util/uuid"
	"sigs.k8s.io/controller-runtime/pkg/client"

	adminv1 "github.com/telekom/controlplane/admin/api/v1"
	organisationv1 "github.com/telekom/controlplane/organization/api/v1"
	"github.com/telekom/controlplane/organization/internal/secret"
	secretsapi "github.com/telekom/controlplane/secret-manager/api"
	"k8s.io/apimachinery/pkg/api/errors"
)

func wrapCommunicationError(err error, purposeOfCommunication string) error {
	return errors.NewInternalError(fmt.Errorf("failure during communication with secret-manager when doing '%s': '%w'", purposeOfCommunication, err))
}

func MutateSecret(ctx context.Context, env string, teamObj *organisationv1.Team, zoneObj *adminv1.Zone) error {
	log := logr.FromContextOrDiscard(ctx)
	var availableSecrets map[string]string
	var clientSecret string

	if !secretsapi.IsRef(teamObj.Spec.Secret) {
		log.V(1).Info("spec.secret is not a reference, generating new secret")
		if strings.EqualFold(teamObj.Spec.Secret, secret.KeywordRotate) || teamObj.Spec.Secret == "" {
			// generate new secret
			clientSecret = string(uuid.NewUUID())
		} else {
			// use provided secret
			clientSecret = teamObj.Spec.Secret
		}
	} else {
		log.V(1).Info("spec.secret is already a reference, nothing to do")
		return nil
	}
	clientSecretValue, teamToken, err := generateNewToken(env, teamObj, zoneObj, clientSecret)
	if err != nil {
		return fmt.Errorf("unable to generate team token: %w", err)
	}
	// Pass both secrets directly in the onboarding request
	availableSecrets, err = secret.GetSecretManager().UpsertTeam(ctx, env, teamObj.GetName(),
		secret.WithSecretValue(secret.ClientSecret, clientSecretValue),
		secret.WithSecretValue(secret.TeamToken, teamToken))
	if err != nil {
		return wrapCommunicationError(err, "upsert team")
	}

	log.V(1).Info("upserted team secrets in secret-manager", "availableSecrets", availableSecrets)

	var ok bool
	secretRef, ok := secret.FindSecretId(availableSecrets, secret.ClientSecret)
	if !ok {
		return wrapCommunicationError(fmt.Errorf("client secret ref not found in available secrets from secret-manager"), "searching for client secret ref")
	}
	teamObj.Spec.Secret = secretRef
	// Due to status not being able to be set in the webhook, we will set the team-token in the identity-client handler

	return nil
}

func generateNewToken(env string, teamObj *organisationv1.Team, zoneObj *adminv1.Zone, clientSecret string) (string, string, error) {
	if teamObj == nil {
		return "", "", errors.NewInternalError(fmt.Errorf("teamObj is nil"))
	}

	if zoneObj == nil {
		return "", "", errors.NewInternalError(fmt.Errorf("zoneObj is nil"))
	}

	teamToken, err := organisationv1.EncodeTeamToken(
		organisationv1.TeamToken{
			ClientId:     teamObj.GetName(),
			ClientSecret: clientSecret,
			Environment:  env,
			GeneratedAt:  time.Now().Unix(),
			ServerUrl:    zoneObj.Status.Links.Url,
			TokenUrl:     zoneObj.Status.Links.TeamIssuer + "/protocol/openid-connect/token",
		}, teamObj.Spec.Group, teamObj.Spec.Name)

	return clientSecret, teamToken, err

}

func GetZoneObjWithTeamInfo(ctx context.Context, k8sClient client.Client) (*adminv1.Zone, error) {
	var teamApiZone *adminv1.Zone = nil
	zoneList := &adminv1.ZoneList{}

	if k8sClient == nil {
		return nil, errors.NewInternalError(fmt.Errorf("k8sClient is nil"))
	}

	err := k8sClient.List(ctx, zoneList, client.MatchingFields{index.FieldSpecTeamApis: "true"})
	if err != nil {
		return nil, errors.NewInternalError(err)
	}

	for _, zone := range zoneList.GetItems() {
		zoneObj, ok := zone.(*adminv1.Zone)
		if !ok {
			continue
		}
		if zoneObj.Spec.TeamApis != nil {
			teamApiZone = zoneObj.DeepCopy()
			break
		}
	}

	if teamApiZone == nil {
		return nil, errors.NewInternalError(fmt.Errorf("found no zone with team apis"))
	}

	return teamApiZone, nil
}

func SortTeamMembers(teamObj *organisationv1.Team) {
	sort.Slice(teamObj.Spec.Members, func(i, j int) bool {
		if strings.EqualFold(teamObj.Spec.Members[i].Email, teamObj.Spec.Members[j].Email) {
			cmp.Less(teamObj.Spec.Members[i].Name, teamObj.Spec.Members[j].Name)
		}
		return cmp.Less(teamObj.Spec.Members[i].Email, teamObj.Spec.Members[j].Email)
	})
}<|MERGE_RESOLUTION|>--- conflicted
+++ resolved
@@ -8,10 +8,7 @@
 	"cmp"
 	"context"
 	"fmt"
-<<<<<<< HEAD
 	"sort"
-=======
->>>>>>> 9706737b
 	"strings"
 	"time"
 
