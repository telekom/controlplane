--- conflicted
+++ resolved
@@ -58,7 +58,6 @@
 			Approval:    apiapi.ApprovalStrategy(exp.Approval.Strategy),
 			Zone:        zoneRef,
 			Upstreams:   make([]apiapi.Upstream, len(exp.Upstreams)),
-<<<<<<< HEAD
 		}
 
 		if exp.Transformation != nil {
@@ -88,9 +87,7 @@
 					}
 				}
 			}
-=======
 			Security:    mapSecurityToApiSecurity(exp.Security),
->>>>>>> 902666fe
 		}
 
 		failoverZones, hasFailover := getFailoverZones(environment, exp.Traffic.Failover)
