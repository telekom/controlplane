// Copyright 2025 Deutsche Telekom IT GmbH
//
// SPDX-License-Identifier: Apache-2.0

package webhook

import (
	"context"
	"fmt"
	"strings"

	"github.com/go-logr/logr"
	"github.com/pkg/errors"
	adminv1 "github.com/telekom/controlplane/admin/api/v1"
	"github.com/telekom/controlplane/common/pkg/controller"
	"github.com/telekom/controlplane/common/pkg/types"
	organizationv1 "github.com/telekom/controlplane/organization/api/v1"
	roverv1 "github.com/telekom/controlplane/rover/api/v1"

	apierrors "k8s.io/apimachinery/pkg/api/errors"
	"k8s.io/apimachinery/pkg/runtime"
	"k8s.io/apimachinery/pkg/util/validation/field"
	ctrl "sigs.k8s.io/controller-runtime"
	"sigs.k8s.io/controller-runtime/pkg/client"
	logf "sigs.k8s.io/controller-runtime/pkg/log"
	"sigs.k8s.io/controller-runtime/pkg/webhook"
	"sigs.k8s.io/controller-runtime/pkg/webhook/admission"

	secretsapi "github.com/telekom/controlplane/secret-manager/api"
)

// log is for logging in this package.
var roverlog = logf.Log.WithName("rover-webhook")

// SetupWebhookWithManager will setup the manager to manage the webhooks
func SetupWebhookWithManager(mgr ctrl.Manager, secretManager secretsapi.SecretManager) error {
	return ctrl.NewWebhookManagedBy(mgr).
		For(&roverv1.Rover{}).
		WithDefaulter(&RoverDefaulter{mgr.GetClient(), secretManager}).
		WithValidator(&RoverValidator{mgr.GetClient()}).
		Complete()
}

// +kubebuilder:webhook:path=/mutate-rover-cp-ei-telekom-de-v1-rover,mutating=true,failurePolicy=fail,sideEffects=None,groups=rover.cp.ei.telekom.de,resources=rovers,verbs=create;update,versions=v1,name=mrover.kb.io,admissionReviewVersions=v1

type RoverDefaulter struct {
	client        client.Client
	secretManager secretsapi.SecretManager
}

var _ webhook.CustomDefaulter = &RoverDefaulter{}

func (r *RoverDefaulter) Default(ctx context.Context, obj runtime.Object) error {
	roverlog.Info("default")
	rover, ok := obj.(*roverv1.Rover)
	if !ok {
		return apierrors.NewBadRequest("not a rover")
	}
	// No need to default if the object is being deleted
	if controller.IsBeingDeleted(rover) {
		return nil
	}
	ctx = logr.NewContext(ctx, roverlog.WithValues("name", rover.GetName(), "namespace", rover.GetNamespace()))
	err := OnboardApplication(ctx, rover, r.secretManager)
	if err != nil {
		return apierrors.NewInternalError(fmt.Errorf("failed to onboard application: %w", err))
	}

	return nil
}

// +kubebuilder:webhook:path=/validate-rover-cp-ei-telekom-de-v1-rover,mutating=false,failurePolicy=fail,sideEffects=None,groups=rover.cp.ei.telekom.de,resources=rovers,verbs=create;update,versions=v1,name=vrover.kb.io,admissionReviewVersions=v1
// +kubebuilder:rbac:groups=admin.cp.ei.telekom.de,resources=zones,verbs=get;list;watch

type RoverValidator struct {
	client client.Client
}

var _ webhook.CustomValidator = &RoverValidator{}

func (r *RoverValidator) ValidateCreate(ctx context.Context, obj runtime.Object) (admission.Warnings, error) {
	roverlog.Info("validate create")

	return r.ValidateCreateOrUpdate(ctx, obj)
}

func (r *RoverValidator) ValidateUpdate(ctx context.Context, oldObj, obj runtime.Object) (admission.Warnings, error) {
	roverlog.Info("validate update")

	return r.ValidateCreateOrUpdate(ctx, obj)
}

func (r *RoverValidator) ValidateDelete(ctx context.Context, obj runtime.Object) (admission.Warnings, error) {
	roverlog.Info("validate delete")

	return nil, nil // No validation needed on delete
}

func (r *RoverValidator) ValidateCreateOrUpdate(ctx context.Context, obj runtime.Object) (admission.Warnings, error) {
	rover, ok := obj.(*roverv1.Rover)
	if !ok {
		return nil, apierrors.NewBadRequest("not a rover")
	}

	log := roverlog.WithValues("name", rover.GetName(), "namespace", rover.GetNamespace())
	ctx = logr.NewContext(ctx, log)

	log.Info("validate create or update")

	valErr := NewValidationError(roverv1.GroupVersion.WithKind("Rover").GroupKind(), rover)

	environment, ok := controller.GetEnvironment(rover)
	if !ok {
		valErr.AddInvalidError(MetadataEnvPath, "", "environment label is required")
		return nil, valErr.BuildError()
	}

	zoneRef := client.ObjectKey{
		Name:      rover.Spec.Zone,
		Namespace: environment,
	}
	if exists, err := r.ResourceMustExist(ctx, zoneRef, &adminv1.Zone{}); !exists {
		if err != nil {
			return nil, err
		}
		valErr.AddInvalidError(field.NewPath("spec").Child("zone"), rover.Spec.Zone, fmt.Sprintf("zone '%s' not found", rover.Spec.Zone))
		return nil, valErr.BuildError()
	}

	if err := MustNotHaveDuplicates(valErr, rover.Spec.Subscriptions, rover.Spec.Exposures); err != nil {
		return nil, err
	}

	for i, sub := range rover.Spec.Subscriptions {
		log.Info("validate subscription", "index", i, "subscription", sub)
		if err := r.ValidateSubscription(ctx, valErr, environment, sub, i); err != nil {
			return nil, err
		}
	}

	for i, exposure := range rover.Spec.Exposures {
		log.Info("validate exposure", "index", i, "exposure", exposure)
		if err := r.ValidateExposure(ctx, valErr, environment, exposure, zoneRef, i); err != nil {
			return nil, err
		}
	}

	return valErr.BuildWarnings(), valErr.BuildError()
}

func (r *RoverValidator) ResourceMustExist(ctx context.Context, objRef client.ObjectKey, obj client.Object) (bool, error) {
	err := r.client.Get(ctx, objRef, obj)
	if err != nil {
		if apierrors.IsNotFound(err) {
			return false, nil
		}
		return false, apierrors.NewInternalError(err)
	}
	return true, nil
}

func (r *RoverValidator) ValidateSubscription(ctx context.Context, valErr *ValidationError, environment string, sub roverv1.Subscription, idx int) error {
	logr.FromContextOrDiscard(ctx).Info("validate subscription")

	if sub.Api != nil && sub.Api.Organization != "" {
		remoteOrgRef := client.ObjectKey{
			Name:      sub.Api.Organization,
			Namespace: environment,
		}
		if found, err := r.ResourceMustExist(ctx, remoteOrgRef, &adminv1.RemoteOrganization{}); !found {
			if err != nil {
				return err
			}
			valErr.AddInvalidError(
				field.NewPath("spec").Child("subscriptions").Index(idx).Child("api").Child("organization"),
				sub.Api.Organization, fmt.Sprintf("remote organization '%s' not found", sub.Api.Organization),
			)
		}
	}

	return nil
}

func (r *RoverValidator) ValidateExposure(ctx context.Context, valErr *ValidationError, environment string, exposure roverv1.Exposure, zoneRef client.ObjectKey, idx int) error {
	if exposure.Api != nil {
		for _, upstream := range exposure.Api.Upstreams {
			if upstream.URL == "" {
				valErr.AddRequiredError(
					field.NewPath("spec").Child("exposures").Index(idx).Child("api").Child("upstreams").Index(0).Child("url"),
					"upstream URL must not be empty",
				)
				// Skip further URL validation if it's empty
				continue
			}
			if !strings.HasPrefix(upstream.URL, "http://") && !strings.HasPrefix(upstream.URL, "https://") {
				valErr.AddInvalidError(
					field.NewPath("spec").Child("exposures").Index(idx).Child("api").Child("upstreams").Index(0).Child("url"),
					upstream.URL, "upstream URL must start with http:// or https://",
				)
			}
			if strings.Contains(upstream.URL, "localhost") {
				valErr.AddInvalidError(
					field.NewPath("spec").Child("exposures").Index(idx).Child("api").Child("upstreams").Index(0).Child("url"),
					upstream.URL, "upstream URL must not contain 'localhost'",
				)
			}
		}
<<<<<<< HEAD

		// Validate rate limit configuration if present
		if exposure.Api.Traffic != nil {
			if exposure.Api.Traffic.HasRateLimit() {
				// Validate provider rate limits
				if exposure.Api.Traffic.HasProviderRateLimitLimits() {
					if err := validateLimits(*exposure.Api.Traffic.RateLimit.Provider.Limits); err != nil {
						return nil, apierrors.NewBadRequest(fmt.Sprintf("invalid provider rate limit: %v", err))
					}
				}

				// Validate consumer rate limits
				if exposure.Api.Traffic.HasConsumerRateLimit() {
					// Validate default consumer rate limit
					if exposure.Api.Traffic.HasConsumerDefaultsRateLimit() {
						if err := validateLimits(exposure.Api.Traffic.RateLimit.Consumers.Default.Limits); err != nil {
							return nil, apierrors.NewBadRequest(fmt.Sprintf("invalid default consumer rate limit: %v", err))
						}
					}

					// Validate consumer overrides
					if exposure.Api.Traffic.HasConsumerOverridesRateLimit() {
						for _, override := range exposure.Api.Traffic.RateLimit.Consumers.Overrides {
							if err := validateLimits(override.Limits); err != nil {
								return nil, apierrors.NewBadRequest(fmt.Sprintf("invalid consumer override rate limit for consumer %s: %v", override.Consumer, err))
							}
						}
					}
				}
			}
		}
	}
=======
>>>>>>> d27b1839

		// Check if all upstreams have a weight set or none
		all, none := CheckWeightSetOnAllOrNone(exposure.Api.Upstreams)
		if !all && !none {
			valErr.AddInvalidError(
				field.NewPath("spec").Child("exposures").Index(idx).Child("api").Child("upstreams"),
				exposure.Api.Upstreams, "all upstreams must have a weight set or none must have a weight set",
			)
		}

		if err := r.validateApproval(ctx, valErr, environment, exposure.Api.Approval); err != nil {
			return errors.Wrap(err, "failed to validate approval")
		}

	}

	// Header removal is generally allowed everywhere, except the "Authorization" header, which is only allowed to be configured for removal on external zones - currently space/canis
	if err := r.validateRemoveHeaders(ctx, valErr, exposure, zoneRef, idx); err != nil {
		return err
	}

	return nil
}

func (r *RoverValidator) validateApproval(ctx context.Context, valErr *ValidationError, environment string, approval roverv1.Approval) error {
	for i := range approval.TrustedTeams {
		ref := types.ObjectRef{
			Name:      approval.TrustedTeams[i].Group + "--" + approval.TrustedTeams[i].Team,
			Namespace: environment,
		}
		if _, err := r.GetTeam(ctx, ref.K8s()); err != nil {
			if apierrors.IsNotFound(err) {
				valErr.AddInvalidError(
					field.NewPath("spec").Child("exposures").Index(0).Child("api").Child("approval").Child("trustedTeams").Index(i),
					ref.Name, fmt.Sprintf("team '%s' not found", ref.Name),
				)
				continue
			}
			return errors.Wrap(err, "failed to get team")
		}
	}

	return nil
}

func validateLimits(limits roverv1.Limits) error {
	// Check if at least one time window is specified
	if limits.Second == 0 && limits.Minute == 0 && limits.Hour == 0 {
		return fmt.Errorf("at least one of second, minute, or hour must be specified")
	}

	// Check that second < minute if both are specified
	if limits.Second > 0 && limits.Minute > 0 && limits.Second >= limits.Minute {
		return fmt.Errorf("second (%d) must be less than minute (%d)", limits.Second, limits.Minute)
	}

	// Check that minute < hour if both are specified
	if limits.Minute > 0 && limits.Hour > 0 && limits.Minute >= limits.Hour {
		return fmt.Errorf("minute (%d) must be less than hour (%d)", limits.Minute, limits.Hour)
	}

	return nil
}

func CheckWeightSetOnAllOrNone(upstreams []roverv1.Upstream) (allSet, noneSet bool) {
	if len(upstreams) == 0 {
		return true, true
	}

	allSet = true
	noneSet = true

	for _, upstream := range upstreams {
		// In Go, with `omitempty` and a non-pointer `int`, if the field is omitted in JSON,
		// it will be unmarshalled as `0`.
		if upstream.Weight == 0 {
			allSet = false
		} else {
			noneSet = false
		}
	}

	return allSet, noneSet
}

// MustNotHaveDuplicates checks if there are no duplicates in the subscriptions and exposures
func MustNotHaveDuplicates(valErr *ValidationError, subs []roverv1.Subscription, exps []roverv1.Exposure) error {
	if len(subs) == 0 && len(exps) == 0 {
		return nil // No subscriptions or exposures, no duplicates to check
	}
	existingSubs := make(map[string]bool)
	for idx, sub := range subs {
		if sub.Api != nil {
			if _, exists := existingSubs[sub.Api.BasePath]; exists {
				valErr.AddInvalidError(
					field.NewPath("spec").Child("subscriptions").Index(idx).Child("api").Child("basePath"),
					sub.Api.BasePath, fmt.Sprintf("duplicate subscription for base path %s", sub.Api.BasePath),
				)
			}
			existingSubs[sub.Api.BasePath] = true
		}

		if sub.Event != nil {
			if _, exists := existingSubs[sub.Event.EventType]; exists {
				valErr.AddInvalidError(
					field.NewPath("spec").Child("subscriptions").Index(idx).Child("event").Child("eventType"),
					sub.Event.EventType, fmt.Sprintf("duplicate subscription for event-type %s", sub.Event.EventType),
				)
			}
			existingSubs[sub.Event.EventType] = true
		}
	}

	existingExps := make(map[string]bool)
	for idx, exposure := range exps {
		if exposure.Api != nil {
			if _, exists := existingExps[exposure.Api.BasePath]; exists {
				valErr.AddInvalidError(
					field.NewPath("spec").Child("exposures").Index(idx).Child("api").Child("basePath"),
					exposure.Api.BasePath, fmt.Sprintf("duplicate exposure for base path %s", exposure.Api.BasePath),
				)
			}
			existingExps[exposure.Api.BasePath] = true
		}

		if exposure.Event != nil {
			if _, exists := existingExps[exposure.Event.EventType]; exists {
				valErr.AddInvalidError(
					field.NewPath("spec").Child("exposures").Index(idx).Child("event").Child("eventType"),
					exposure.Event.EventType, fmt.Sprintf("duplicate exposure for event-type %s", exposure.Event.EventType),
				)
			}
			existingExps[exposure.Event.EventType] = true
		}
	}

	return nil
}

func (r *RoverValidator) validateRemoveHeaders(ctx context.Context, valErr *ValidationError, exp roverv1.Exposure, zoneRef client.ObjectKey, idx int) error {
	// Skip validation for event exposures
	if exp.Api == nil {
		return nil
	}

	// get zone
	zone, err := r.GetZone(ctx, zoneRef)
	if err != nil {
		return err
	}
	if exp.Api.Transformation != nil {
		if len(exp.Api.Transformation.Request.Headers.Remove) > 0 {
			for _, header := range exp.Api.Transformation.Request.Headers.Remove {
				if strings.EqualFold(header, "Authorization") {
					if zone.Spec.Visibility != adminv1.ZoneVisibilityWorld {
						valErr.AddInvalidError(
							field.NewPath("spec").Child("exposures").Index(idx).Child("api").Child("transformation").Child("request").Child("headers").Child("remove"),
							header, "removing 'Authorization' header is only allowed on external zones",
						)
					}
				}
			}
		}
	}

	return nil
}

func (r *RoverValidator) GetZone(ctx context.Context, zoneRef client.ObjectKey) (*adminv1.Zone, error) {
	zone := &adminv1.Zone{}
	err := r.client.Get(ctx, zoneRef, zone)
	if err != nil {
		if apierrors.IsNotFound(err) {
			return nil, apierrors.NewBadRequest(fmt.Sprintf("Zone '%s' not found", zoneRef))
		}
		return nil, apierrors.NewInternalError(err)
	}
	return zone, nil

}

func (r *RoverValidator) GetTeam(ctx context.Context, teamRef client.ObjectKey) (*organizationv1.Team, error) {
	team := &organizationv1.Team{}
	err := r.client.Get(ctx, teamRef, team)
	return team, err

}<|MERGE_RESOLUTION|>--- conflicted
+++ resolved
@@ -205,7 +205,6 @@
 				)
 			}
 		}
-<<<<<<< HEAD
 
 		// Validate rate limit configuration if present
 		if exposure.Api.Traffic != nil {
@@ -213,7 +212,7 @@
 				// Validate provider rate limits
 				if exposure.Api.Traffic.HasProviderRateLimitLimits() {
 					if err := validateLimits(*exposure.Api.Traffic.RateLimit.Provider.Limits); err != nil {
-						return nil, apierrors.NewBadRequest(fmt.Sprintf("invalid provider rate limit: %v", err))
+						return apierrors.NewBadRequest(fmt.Sprintf("invalid provider rate limit: %v", err))
 					}
 				}
 
@@ -222,7 +221,7 @@
 					// Validate default consumer rate limit
 					if exposure.Api.Traffic.HasConsumerDefaultsRateLimit() {
 						if err := validateLimits(exposure.Api.Traffic.RateLimit.Consumers.Default.Limits); err != nil {
-							return nil, apierrors.NewBadRequest(fmt.Sprintf("invalid default consumer rate limit: %v", err))
+							return apierrors.NewBadRequest(fmt.Sprintf("invalid default consumer rate limit: %v", err))
 						}
 					}
 
@@ -230,16 +229,13 @@
 					if exposure.Api.Traffic.HasConsumerOverridesRateLimit() {
 						for _, override := range exposure.Api.Traffic.RateLimit.Consumers.Overrides {
 							if err := validateLimits(override.Limits); err != nil {
-								return nil, apierrors.NewBadRequest(fmt.Sprintf("invalid consumer override rate limit for consumer %s: %v", override.Consumer, err))
+								return apierrors.NewBadRequest(fmt.Sprintf("invalid consumer override rate limit for consumer %s: %v", override.Consumer, err))
 							}
 						}
 					}
 				}
 			}
 		}
-	}
-=======
->>>>>>> d27b1839
 
 		// Check if all upstreams have a weight set or none
 		all, none := CheckWeightSetOnAllOrNone(exposure.Api.Upstreams)
