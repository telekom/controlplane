// Copyright 2025 Deutsche Telekom IT GmbH
//
// SPDX-License-Identifier: Apache-2.0

package controller

import (
	"context"

	"github.com/telekom/controlplane/notification/internal/sender"
	"github.com/telekom/controlplane/notification/internal/sender/adapter"
	"github.com/telekom/controlplane/notification/internal/sender/adapter/mail"

	cconfig "github.com/telekom/controlplane/common/pkg/config"
	cc "github.com/telekom/controlplane/common/pkg/controller"
	notificationv1 "github.com/telekom/controlplane/notification/api/v1"

	"k8s.io/apimachinery/pkg/runtime"
	"k8s.io/client-go/tools/record"
	ctrl "sigs.k8s.io/controller-runtime"
	"sigs.k8s.io/controller-runtime/pkg/client"
	"sigs.k8s.io/controller-runtime/pkg/controller"

<<<<<<< HEAD
	"github.com/telekom/controlplane/notification/internal/handler"

	emailadapterconfig "github.com/telekom/controlplane/notification/internal/config"
=======
	adapterconfig "github.com/telekom/controlplane/notification/internal/config"
>>>>>>> ddd3acff
)

// NotificationReconciler reconciles a Notification object
type NotificationReconciler struct {
	client.Client
	Scheme   *runtime.Scheme
	Recorder record.EventRecorder

	cc.Controller[*notificationv1.Notification]

	NotificationSender sender.NotificationSender
}

func NewNotificationReconcilerWithSenderConfig(
	client client.Client,
	scheme *runtime.Scheme,
	emailConfig *adapterconfig.EmailAdapterConfig,
) *NotificationReconciler {

	// initialize the notification sender with all adapters so they can be reused
	notificationSender := &sender.AdapterSender{
		MailAdapter: &mail.EmailAdapter{
			AdapterConfig: emailConfig,
		},
		ChatAdapter:     &adapter.MsTeamsAdapter{},
		CallbackAdapter: &adapter.WebhookAdapter{},
	}

	return &NotificationReconciler{
		Client:             client,
		Scheme:             scheme,
		NotificationSender: notificationSender,
	}
}

// +kubebuilder:rbac:groups=notification.cp.ei.telekom.de,resources=notifications,verbs=get;list;watch;create;update;patch;delete
// +kubebuilder:rbac:groups=notification.cp.ei.telekom.de,resources=notifications/status,verbs=get;update;patch
// +kubebuilder:rbac:groups=notification.cp.ei.telekom.de,resources=notifications/finalizers,verbs=update

func (r *NotificationReconciler) Reconcile(ctx context.Context, req ctrl.Request) (ctrl.Result, error) {
	return r.Controller.Reconcile(ctx, req, &notificationv1.Notification{})
}

// SetupWithManager sets up the controller with the Manager.
func (r *NotificationReconciler) SetupWithManager(mgr ctrl.Manager) error {
	r.Recorder = mgr.GetEventRecorderFor("notification-controller")

<<<<<<< HEAD
	// initialize the notification sender with all adapters so they can be reused
	notificationSender := sender.AdapterSender{
		MailAdapter: &adapter.EmailAdapter{
			SMTPHost: emailConfig.SMTPHost,
			SMTPPort: emailConfig.SMTPPort,
		},
		ChatAdapter:     adapter.NewMsTeamsAdapter(),
		CallbackAdapter: &adapter.WebhookAdapter{},
	}

=======
>>>>>>> ddd3acff
	notificationHandler := &handler.NotificationHandler{
		NotificationSender: r.NotificationSender,
	}

	r.Controller = cc.NewController(notificationHandler, r.Client, r.Recorder)

	return ctrl.NewControllerManagedBy(mgr).
		For(&notificationv1.Notification{}).
		Named("notification").
		WithOptions(controller.Options{
			MaxConcurrentReconciles: cconfig.MaxConcurrentReconciles,
			RateLimiter:             cc.NewRateLimiter(),
		}).
		Complete(r)
}<|MERGE_RESOLUTION|>--- conflicted
+++ resolved
@@ -21,13 +21,10 @@
 	"sigs.k8s.io/controller-runtime/pkg/client"
 	"sigs.k8s.io/controller-runtime/pkg/controller"
 
-<<<<<<< HEAD
 	"github.com/telekom/controlplane/notification/internal/handler"
 
 	emailadapterconfig "github.com/telekom/controlplane/notification/internal/config"
-=======
 	adapterconfig "github.com/telekom/controlplane/notification/internal/config"
->>>>>>> ddd3acff
 )
 
 // NotificationReconciler reconciles a Notification object
@@ -75,19 +72,16 @@
 func (r *NotificationReconciler) SetupWithManager(mgr ctrl.Manager) error {
 	r.Recorder = mgr.GetEventRecorderFor("notification-controller")
 
-<<<<<<< HEAD
-	// initialize the notification sender with all adapters so they can be reused
-	notificationSender := sender.AdapterSender{
-		MailAdapter: &adapter.EmailAdapter{
-			SMTPHost: emailConfig.SMTPHost,
-			SMTPPort: emailConfig.SMTPPort,
-		},
-		ChatAdapter:     adapter.NewMsTeamsAdapter(),
-		CallbackAdapter: &adapter.WebhookAdapter{},
-	}
+	//// initialize the notification sender with all adapters so they can be reused
+	//notificationSender := sender.AdapterSender{
+	//	MailAdapter: &adapter.EmailAdapter{
+	//		SMTPHost: emailConfig.SMTPHost,
+	//		SMTPPort: emailConfig.SMTPPort,
+	//	},
+	//	ChatAdapter:     adapter.NewMsTeamsAdapter(),
+	//	CallbackAdapter: &adapter.WebhookAdapter{},
+	//}
 
-=======
->>>>>>> ddd3acff
 	notificationHandler := &handler.NotificationHandler{
 		NotificationSender: r.NotificationSender,
 	}
