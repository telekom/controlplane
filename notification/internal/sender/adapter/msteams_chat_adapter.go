--- conflicted
+++ resolved
@@ -35,12 +35,12 @@
 	HTTPClientConfig
 }
 
+func (e MsTeamsAdapter) Send(ctx context.Context, config ChatChannelConfiguration, title string, body string) error {
 // NewMsTeamsAdapter creates a new instance of MsTeamsAdapter with default configuration
 func NewMsTeamsAdapter() *MsTeamsAdapter {
 	return NewMsTeamsAdapterWithConfig(nil)
 }
 
-<<<<<<< HEAD
 // NewMsTeamsAdapterWithConfig creates a new instance of MsTeamsAdapter with custom configuration
 func NewMsTeamsAdapterWithConfig(config *MsTeamsAdapterConfig) *MsTeamsAdapter {
 	// Apply defaults if config is nil
@@ -87,9 +87,6 @@
 // Send sends a notification to Microsoft Teams with retry logic and proper error handling.
 // The title parameter is ignored as MS Teams determines the title from the card content.
 func (e *MsTeamsAdapter) Send(ctx context.Context, config ChatConfiguration, title string, body string) error {
-=======
-func (e MsTeamsAdapter) Send(ctx context.Context, config ChatChannelConfiguration, title string, body string) error {
->>>>>>> ddd3acff
 	log := logr.FromContextOrDiscard(ctx)
 
 	// Validate required parameters
