--- conflicted
+++ resolved
@@ -96,9 +96,8 @@
 	}
 
 	data, _ := json.MarshalIndent(apiErr, "", "  ")
-<<<<<<< HEAD
-	w.Write(data)
-	fmt.Fprintln(w)
+	_, _ = w.Write(data)
+	_, _ = fmt.Fprintln(w)
 }
 
 func ValidationError(obj types.Object, fields ...FieldError) *ApiError {
@@ -119,8 +118,4 @@
 		Detail: detail,
 		Fields: fields,
 	}
-=======
-	_, _ = w.Write(data)
-	_, _ = fmt.Fprintln(w)
->>>>>>> c4ce187b
 }