--- conflicted
+++ resolved
@@ -7,10 +7,7 @@
 import (
 	"context"
 	"fmt"
-<<<<<<< HEAD
 	"strings"
-=======
->>>>>>> e781d9de
 
 	metav1 "k8s.io/apimachinery/pkg/apis/meta/v1"
 
