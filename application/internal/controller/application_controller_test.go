--- conflicted
+++ resolved
@@ -44,16 +44,10 @@
 					Labels: map[string]string{
 						config.EnvironmentLabelKey: testEnvironment,
 					},
-<<<<<<< HEAD
-				},
-				Spec: adminv1.ZoneSpec{},
-=======
-					Spec: adminv1.ZoneSpec{
-						Visibility: adminv1.ZoneVisibilityWorld,
-					},
-				}
-				Expect(k8sClient.Create(ctx, resource)).To(Succeed())
->>>>>>> e781d9de
+				},
+				Spec: adminv1.ZoneSpec{
+					Visibility: adminv1.ZoneVisibilityWorld,
+				},
 			}
 			Expect(k8sClient.Create(ctx, zoneA)).To(Succeed())
 
@@ -66,7 +60,9 @@
 						config.EnvironmentLabelKey: testEnvironment,
 					},
 				},
-				Spec: adminv1.ZoneSpec{},
+				Spec: adminv1.ZoneSpec{
+					Visibility: adminv1.ZoneVisibilityWorld,
+				},
 			}
 			Expect(k8sClient.Create(ctx, zoneB)).To(Succeed())
 
