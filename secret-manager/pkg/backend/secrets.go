// Copyright 2025 Deutsche Telekom IT GmbH
//
// SPDX-License-Identifier: Apache-2.0

package backend

import (
	"fmt"
	"maps"

	"github.com/google/uuid"
	"github.com/pkg/errors"
)

var (
	// Secrets that are allowed for each environment
	NewEnvironmentSecrets = func() *Secrets {
		return &Secrets{
			secrets: map[string]SecretValue{
				"zones": InitialString("{}"),
			},
		}
	}
	// Secrets that are allowed for each team
	NewTeamSecrets = func() *Secrets {
		return &Secrets{
			secrets: map[string]SecretValue{
				"clientSecret": InitialString(uuid.NewString()),
				"teamToken":    InitialString(uuid.NewString()),
			},
		}
	}
	// Secrets that are allowed for each application
	NewApplicationSecrets = func() *Secrets {
		return &Secrets{
			secrets: map[string]SecretValue{
				"clientSecret":    InitialString(uuid.NewString()),
				"externalSecrets": InitialString("{}"),
			},
		}
	}
)

type Secrets struct {
	secrets    map[string]SecretValue
	subSecrets map[string]map[string]string
}

func (a *Secrets) GetSecrets() (map[string]SecretValue, error) {
	if a.secrets == nil {
		return nil, nil
	}
	secrets := make(map[string]SecretValue, len(a.secrets))
	maps.Copy(secrets, a.secrets)

	var err error
	if a.subSecrets != nil {
		for key, subSecrets := range a.subSecrets {
			if !a.secrets[key].IsEmpty() {
				return nil, fmt.Errorf("cannot set sub-secrets for non-empty secret %s", key)
			}
			secrets[key], err = JSON(subSecrets)
			if err != nil {
				return nil, errors.Wrapf(err, "failed to create JSON secret for %s", key)
			}
		}
	}
	return secrets, nil
}

func (a *Secrets) TrySetSecret(secretPath string, value SecretValue) bool {
	if a.secrets == nil {
		return false
	}
	path := GetPath(secretPath)
	if _, ok := a.secrets[path]; !ok {
		return false
	}
	subPath := GetSubPath(secretPath)
	if subPath == "" {
		a.secrets[path] = value
		return true
	}
	if a.subSecrets == nil {
		a.subSecrets = make(map[string]map[string]string)
	}
	if _, ok := a.subSecrets[path]; !ok {
		a.subSecrets[path] = make(map[string]string)
	}
	a.subSecrets[path][subPath] = value.Value()
	return true
}

<<<<<<< HEAD
type NewFunc[T SecretId] func(env, team, app, path string, checksum string) T

// TryAddSecrets adds the provided secrets to the allowed secrets using the provided new-function to create SecretId instances.
func TryAddSecrets[T SecretId](newFunc NewFunc[T], allowedSecrets *Secrets, env, teamId, appId string, secrets map[string]SecretValue) error {
=======
// SecretIdConstructor is a function type that constructs a SecretId instance.
// It must be implemented by all backends to allow generic creation of SecretId instances.
type SecretIdConstructor[T SecretId] func(env, team, app, path string, checksum string) T

// TryAddSecrets adds the provided secrets to the allowed secrets using the provided new-function to create SecretId instances.
func TryAddSecrets[T SecretId](newFunc SecretIdConstructor[T], allowedSecrets *Secrets, env, teamId, appId string, secrets map[string]SecretValue) error {
>>>>>>> a5e68d62
	for key, value := range secrets {
		secretId := newFunc(env, teamId, appId, key, "")
		ok := allowedSecrets.TrySetSecret(key, value)
		if !ok {
			return Forbidden(secretId, errors.Errorf("secret %s is not allowed for onboarding", key))
		}
	}
	return nil
}

// MergeSecretRefs adds missing secrets from the provided secrets map to the secretRefs map using the provided new-function to create SecretId instances.
<<<<<<< HEAD
func MergeSecretRefs[T SecretId](newFunc NewFunc[T], secretRefs map[string]SecretRef, env, teamId, appId string, secrets map[string]SecretValue) {
=======
func MergeSecretRefs[T SecretId](newFunc SecretIdConstructor[T], secretRefs map[string]SecretRef, env, teamId, appId string, secrets map[string]SecretValue) {
>>>>>>> a5e68d62
	for secretPath, secretValue := range secrets {
		if _, ok := secretRefs[secretPath]; !ok {
			secretRefs[secretPath] = newFunc(env, teamId, appId, secretPath, MakeChecksum(secretValue.Value()))
		}
	}
}<|MERGE_RESOLUTION|>--- conflicted
+++ resolved
@@ -91,19 +91,12 @@
 	return true
 }
 
-<<<<<<< HEAD
-type NewFunc[T SecretId] func(env, team, app, path string, checksum string) T
-
-// TryAddSecrets adds the provided secrets to the allowed secrets using the provided new-function to create SecretId instances.
-func TryAddSecrets[T SecretId](newFunc NewFunc[T], allowedSecrets *Secrets, env, teamId, appId string, secrets map[string]SecretValue) error {
-=======
 // SecretIdConstructor is a function type that constructs a SecretId instance.
 // It must be implemented by all backends to allow generic creation of SecretId instances.
 type SecretIdConstructor[T SecretId] func(env, team, app, path string, checksum string) T
 
 // TryAddSecrets adds the provided secrets to the allowed secrets using the provided new-function to create SecretId instances.
 func TryAddSecrets[T SecretId](newFunc SecretIdConstructor[T], allowedSecrets *Secrets, env, teamId, appId string, secrets map[string]SecretValue) error {
->>>>>>> a5e68d62
 	for key, value := range secrets {
 		secretId := newFunc(env, teamId, appId, key, "")
 		ok := allowedSecrets.TrySetSecret(key, value)
@@ -115,11 +108,7 @@
 }
 
 // MergeSecretRefs adds missing secrets from the provided secrets map to the secretRefs map using the provided new-function to create SecretId instances.
-<<<<<<< HEAD
-func MergeSecretRefs[T SecretId](newFunc NewFunc[T], secretRefs map[string]SecretRef, env, teamId, appId string, secrets map[string]SecretValue) {
-=======
 func MergeSecretRefs[T SecretId](newFunc SecretIdConstructor[T], secretRefs map[string]SecretRef, env, teamId, appId string, secrets map[string]SecretValue) {
->>>>>>> a5e68d62
 	for secretPath, secretValue := range secrets {
 		if _, ok := secretRefs[secretPath]; !ok {
 			secretRefs[secretPath] = newFunc(env, teamId, appId, secretPath, MakeChecksum(secretValue.Value()))
